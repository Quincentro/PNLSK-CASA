--- conflicted
+++ resolved
@@ -33,20 +33,6 @@
         monitor=config["monitor"],
         save_top_k=1
     )
-<<<<<<< HEAD
-    trainer = pl.Trainer(
-        logger=logger,
-        # gpus=[0],
-        checkpoint_callback=checkpoints,
-        callbacks=[early_stopping],
-        default_root_dir="../working/",
-        max_epochs=config["epochs"],
-        precision=config["precision"],
-        automatic_optimization=True
-    )
-
-=======
->>>>>>> 22f62613
 
     # base = ContextAwareDAC()
     # tokenizer = AutoTokenizer.from_pretrained(config['model_name'])
